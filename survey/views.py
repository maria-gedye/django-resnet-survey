--- conflicted
+++ resolved
@@ -8,13 +8,8 @@
 from django.template import RequestContext
 from django.template.defaultfilters import slugify
 from django.core.paginator import Paginator, EmptyPage, PageNotAnInteger
-<<<<<<< HEAD
-from django.db.models import Q, Count
-from django.db import transaction
-=======
 from django.db.models import Q
 from django.db import transaction, IntegrityError
->>>>>>> 29c1745f
 from datetime import timedelta
 from survey import settings
 import json
